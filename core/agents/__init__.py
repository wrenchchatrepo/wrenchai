--- conflicted
+++ resolved
@@ -24,11 +24,7 @@
 # Import specialized agent classes
 from .codifier_agent import CodifierAgent, Codifier
 from .ux_designer_agent import UXDesignerAgent, UXDesigner
-<<<<<<< HEAD
-from .uat_agent import UAT
-=======
 from .uat_agent import UATAgent, UAT
->>>>>>> 66d18e2c
 
 __all__ = [
     # Agent definitions
@@ -54,9 +50,6 @@
     'Codifier',
     'UXDesignerAgent',
     'UXDesigner',
-<<<<<<< HEAD
-=======
     'UATAgent',
->>>>>>> 66d18e2c
     'UAT'
 ]